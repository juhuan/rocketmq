--- conflicted
+++ resolved
@@ -55,10 +55,8 @@
     // Message Size limit for one api-calling count.
     public static final double SIZE_PER_COUNT = 64 * 1024;
 
-<<<<<<< HEAD
     public static final String GROUP_GET_FALL_SIZE = "GROUP_GET_FALL_SIZE";
     public static final String GROUP_GET_FALL_TIME = "GROUP_GET_FALL_TIME";
-=======
     // Pull Message Latency
     public static final String GROUP_GET_LATENCY = "GROUP_GET_LATENCY";
 
@@ -66,7 +64,6 @@
      * 读磁盘落后统计
      */
     public static final String GROUP_GET_FALL = "GROUP_GET_FALL";
->>>>>>> 1b505476
     private static final Logger log = LoggerFactory.getLogger(LoggerName.RocketmqStatsLoggerName);
     private static final Logger commercialLog = LoggerFactory.getLogger(LoggerName.CommercialLoggerName);
     private final ScheduledExecutorService scheduledExecutorService = Executors.newSingleThreadScheduledExecutor(new ThreadFactoryImpl(
@@ -76,12 +73,10 @@
     private final HashMap<String, StatsItemSet> statsTable = new HashMap<String, StatsItemSet>();
     private final String clusterName;
 
-<<<<<<< HEAD
     private final MomentStatsItemSet momentStatsItemSetFallSize = new MomentStatsItemSet(GROUP_GET_FALL_SIZE, scheduledExecutorService, log);
     private final MomentStatsItemSet momentStatsItemSetFallTime = new MomentStatsItemSet(GROUP_GET_FALL_TIME, scheduledExecutorService, log);
-=======
+
     private final MomentStatsItemSet momentStatsItemSet = new MomentStatsItemSet(GROUP_GET_FALL, scheduledExecutorService, log);
->>>>>>> 1b505476
 
     public MomentStatsItemSet getMomentStatsItemSet() {
         return momentStatsItemSet;
